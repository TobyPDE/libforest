#include "lib_mcmcf/data.h"
#include "util.h"
#include <fstream>
#include <iterator>
#include <boost/tokenizer.hpp>
#include <boost/tokenizer.hpp>
#include <cstdlib>
#include <ctime>
#include <random>
#include <iostream>


using namespace mcmcf;

////////////////////////////////////////////////////////////////////////////////
/// DataPoint
////////////////////////////////////////////////////////////////////////////////

DataPoint::DataPoint(int newD, float x)
{
    D = newD;
    data = new float[D];
    // Initialize the point
    for (int i = 0; i < D; i++)
    {
        data[i] = x;
    }
}

DataPoint::DataPoint(const DataPoint & other)
{
    D = other.D;
    data = new float[D];
    for (int i = 0; i < D; i++)
    {
        data[i] = other.data[i];
    }
}

void DataPoint::resize(int newD)
{
    freeData();
    D = newD;
    data = new float[D];
}

DataPoint & DataPoint::operator=(const DataPoint & other)
{
    // Do nothing at self assignments. 
    if (this != &other)
    {
        // Resize this vector
        resize(other.D);
        // Copy the data
        for (int i = 0; i < D; i++)
        {
            data[i] = other.data[i];
        }
    }
    return *this;
}

void DataPoint::freeData()
{
    if (data != 0)
    {
        delete[] data;
        data = 0;
    }
}

////////////////////////////////////////////////////////////////////////////////
/// DataStorage
////////////////////////////////////////////////////////////////////////////////

DataStorage::DataStorage(const DataStorage & other)
{
    // Copy all arrays
    dataPoints = other.dataPoints;
    classLabels = other.classLabels;
    freeFlags = other.freeFlags;
    
    // Set all free flags to false as this is not the owner of the data points
    for (size_t i = 0; i < freeFlags.size(); i++)
    {
        freeFlags[i] = false;
    }
}

DataStorage::~DataStorage()
{
    for (size_t i = 0; i < dataPoints.size(); i++)
    {
        if (freeFlags[i])
        {
            delete dataPoints[i];
            dataPoints[i] = 0;
        }
    }
}

void DataStorage::computeIntClassLabels()
{
    // Reset the current map and class label list
    classLabelMap.erase(classLabelMap.begin(), classLabelMap.end());
    intClassLabels.erase(intClassLabels.begin(), intClassLabels.end());

    // Prepare the integer class labels
    intClassLabels.resize(dataPoints.size());

    // The current class label counter
    int classLabelCounter = 0;

    // Compute the labels
    for (size_t i = 0; i < classLabels.size(); i++)
    {
        // Did we already observe this label?
        if (classLabelMap.find(classLabels[i]) != classLabelMap.end())
        {
            // Yes, we already observed it
            // FIXME: intClassLabels[i] = classLabelMap[classLabels[i]];
            intClassLabels[i] = atoi(classLabels[i].c_str());
        }
        else
        {
            // Nope, we did not observe it
            // Add the class label to the label map
            classLabelMap[classLabels[i]] = classLabelCounter;
            // FIXME: intClassLabels[i] = classLabelCounter;
            intClassLabels[i] = atoi(classLabels[i].c_str());

            classLabelCounter++;
        }
    }
}

void DataStorage::computeIntClassLabels(const DataStorage* dataStorage)
{
    classLabelMap = dataStorage->classLabelMap;

    // Prepare the integer class labels
    intClassLabels.resize(dataPoints.size());

    // Compute the labels
    for (size_t i = 0; i < classLabels.size(); i++)
    {
        // Did we already observe this label?
        if (classLabelMap.find(classLabels[i]) != classLabelMap.end())
        {
            // Yes, we already observed it
            // FIXME: intClassLabels[i] = classLabelMap[classLabels[i]];
            intClassLabels[i] = atoi(classLabels[i].c_str());
        }
        else
        {
            // Nope, we did not observe it
            // This means the two data sets have different class labels
            throw Exception("Data storages are not compatible.");
        }
    }
}
    
int DataStorage::getDimensionality() const
{
    if (getSize() == 0)
    {
        // There are no data points
        return 0;
    }
    else
    {
        // Take the dimensionality of the first data point
        return getDataPoint(0)->getDimensionality();
    }
}

void DataStorage::permute(const std::vector<int>& permutation)
{
    // Copy the arrays because we cannot permute in-place
    std::vector< DataPoint* > dataPointsCopy(dataPoints);
    std::vector<std::string> classLabelsCopy(classLabels);
    std::vector<bool> freeFlagsCopy(freeFlags);
    
    // Permute the original arrays
    Util::permute(permutation, dataPointsCopy, dataPoints);
    Util::permute(permutation, classLabelsCopy, classLabels);
    Util::permute(permutation, freeFlagsCopy, freeFlags);
    
    computeIntClassLabels();
}

void DataStorage::randPermute()
{
    // Set up a random permutation
    std::vector<int> permutation(getSize());
    for (int i = 0; i < getSize(); i++)
    {
        permutation[i] = i;
    }
    
    // TODO: Add random permutation
    
    permute(permutation);
}

void DataStorage::split(float ratio, DataStorage* other)
{
    // Calculate the number of points that go to the other set
    const int numPoints = getSize() * ratio;
    
    for (int i = getSize() - 1; i > numPoints; i--)
    {
        other->addDataPoint(dataPoints[i], classLabels[i], freeFlags[i]);
        dataPoints.pop_back();
        classLabels.pop_back();
        freeFlags.pop_back();
        intClassLabels.pop_back();
    }
}

void DataStorage::bootstrap(int N, DataStorage* dataStorage) const
{
    // Set up a probability distribution
    std::random_device rd;
    std::mt19937 g(rd());
<<<<<<< HEAD
=======

>>>>>>> 35b05750
    std::uniform_int_distribution<int> distribution(0, getSize() - 1);
    
    // Add the points
    for (int i = 0; i < N; i++)
    {
        // Select some point
        const int point = distribution(g);
        dataStorage->addDataPoint(getDataPoint(point), getClassLabel(point), false);
    }
}

////////////////////////////////////////////////////////////////////////////////
/// CSVDataProvider
////////////////////////////////////////////////////////////////////////////////

void CSVDataProvider::read(const std::string & source, DataStorage* dataStorage)
{
    // Open the file
    std::ifstream in(source);
    if (!in.is_open())
    {
        throw Exception("Could not open data set file.");
    }

    // Tokenize the stream
    typedef boost::tokenizer< boost::escaped_list_separator<char> > Tokenizer;

    std::vector< std::string > row;
    std::string line;

    while (std::getline(in,line))
    {
        // Tokenize the line
        Tokenizer tok(line);
        row.assign(tok.begin(),tok.end());

        // Do not consider blank line
        if (row.size() == 0) continue;
        
        // Load the data point
        DataPoint* dataPoint = new DataPoint(static_cast<int>(row.size() - 1));
        std::string label;
        const int isize = static_cast<int>(row.size());
        for (int  i = 0; i < isize; i++)
        {
            if (i == classColumnIndex)
            {
                label = row[i];
            }
            else if (i < classColumnIndex)
            {
                dataPoint->at(i) = atof(row[i].c_str());
            }
            else
            {
                dataPoint->at(i - 1) = atof(row[i].c_str());
            }
        }
        
        dataStorage->addDataPoint(dataPoint, label);
    }
}<|MERGE_RESOLUTION|>--- conflicted
+++ resolved
@@ -223,10 +223,7 @@
     // Set up a probability distribution
     std::random_device rd;
     std::mt19937 g(rd());
-<<<<<<< HEAD
-=======
-
->>>>>>> 35b05750
+    
     std::uniform_int_distribution<int> distribution(0, getSize() - 1);
     
     // Add the points
