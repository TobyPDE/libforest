--- conflicted
+++ resolved
@@ -347,7 +347,6 @@
     cv::imwrite(file.string(), image);
 }
 
-<<<<<<< HEAD
 
 ////////////////////////////////////////////////////////////////////////////////
 /// ClassStatisticsTool
@@ -391,7 +390,8 @@
     std::vector<float> result;
     measure(storage, result);
     print(result);
-=======
+}
+
 ////////////////////////////////////////////////////////////////////////////////
 /// GaussianKullbackLeiblerTool
 ////////////////////////////////////////////////////////////////////////////////
@@ -481,5 +481,4 @@
 {
     float se = measure(estimator, gaussians, weights, N);
     print(se);
->>>>>>> ec73cda5
 }