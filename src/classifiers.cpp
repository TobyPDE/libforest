#include "libforest/classifiers.h"
#include "libforest/data.h"
#include "libforest/io.h"
#include "libforest/util.h"
#include <ios>
#include <iostream>
#include <string>
#include <cmath>

using namespace libf;

////////////////////////////////////////////////////////////////////////////////
/// Classifier
////////////////////////////////////////////////////////////////////////////////

void Classifier::classify(AbstractDataStorage::ptr storage, std::vector<int> & results) const
{
    // Clean the result set
    results.resize(storage->getSize());
    
    // Classify each individual data point
    for (int i = 0; i < storage->getSize(); i++)
    {
        results[i] = classify(storage->getDataPoint(i));
    }
}

int Classifier::classify(const DataPoint & x) const
{
    // Get the class posterior
    std::vector<float> posterior;
    classLogPosterior(x, posterior);
    
    return Util::argMax(posterior);
}

////////////////////////////////////////////////////////////////////////////////
/// Tree
////////////////////////////////////////////////////////////////////////////////

Tree::Tree()
{
    splitFeatures.reserve(LIBF_GRAPH_BUFFER_SIZE);
    thresholds.reserve(LIBF_GRAPH_BUFFER_SIZE);
    leftChild.reserve(LIBF_GRAPH_BUFFER_SIZE);
    depths.reserve(LIBF_GRAPH_BUFFER_SIZE);
    
    // Add at least the root node with index 0
    // addNode(0);
}

void Tree::addNode(int depth)
{
    splitFeatures.push_back(0);
    thresholds.push_back(0);
    leftChild.push_back(0);
    depths.push_back(depth);
    
    addNodeDerived(depth);
}

int Tree::splitNode(int node)
{
    // Make sure this is a valid node ID
    BOOST_ASSERT_MSG(0 <= node && node < static_cast<int>(splitFeatures.size()), "Invalid node index.");
    // Make sure this is a former leaf node
    BOOST_ASSERT_MSG(leftChild[node] == 0, "Cannot split non-leaf node.");
    
    // Determine the index of the new left child
    const int leftNode = static_cast<int>(splitFeatures.size());
    
    // Add the child nodes
    const int depth = depths[node] + 1;
    addNode(depth);
    addNode(depth);
    
    // Set the child relation
    leftChild[node] = leftNode;
    
    return leftNode;
}

<<<<<<< HEAD
int DecisionTree::findLeafNode(const DataPoint & x) const
=======
int Tree::findLeafNode(const DataPoint* x) const
>>>>>>> ec73cda5
{
    // Select the root node as current node
    int node = 0;
    
    // Follow the tree until we hit a leaf node
    while (leftChild[node] != 0)
    {
        assert(splitFeatures[node] >= 0 && splitFeatures[node] < x->getDimensionality());
        
        // Check the threshold
        if (x(splitFeatures[node]) < thresholds[node])
        {
            // Go to the left
            node = leftChild[node];
        }
        else
        {
            // Go to the right
            node = leftChild[node] + 1;
        }
    }
    
    return node;
}

<<<<<<< HEAD
void DecisionTree::classLogPosterior(const DataPoint & x, std::vector<float> & probabilities) const
{
    // Get the leaf node
    const int leafNode = findLeafNode(x);
    probabilities = getHistogram(leafNode);
}

void DecisionTree::read(std::istream& stream)
=======
void Tree::read(std::istream& stream)
>>>>>>> ec73cda5
{
    // Write the attributes to the file
    readBinary(stream, splitFeatures);
    readBinary(stream, thresholds);
    readBinary(stream, leftChild);
}

void Tree::write(std::ostream& stream) const
{
    // Write the attributes to the file
    writeBinary(stream, splitFeatures);
    writeBinary(stream, thresholds);
    writeBinary(stream, leftChild);
}

////////////////////////////////////////////////////////////////////////////////
/// DecisionTree
////////////////////////////////////////////////////////////////////////////////

DecisionTree::DecisionTree() : Tree()
{
<<<<<<< HEAD
    const int rows = _covariance.rows();
    const int cols = _covariance.cols();
    
    assert(rows == cols);
    assert(rows == _mean.rows());
    
    Eigen::SelfAdjointEigenSolver<Eigen::MatrixXf> solver(covariance);
    transform = solver.eigenvectors()*solver.eigenvalues().cwiseSqrt().asDiagonal();
}

Gaussian::Gaussian(Eigen::VectorXf _mean, Eigen::MatrixXf _covariance, float _covarianceDeterminant) :
        mean(_mean), 
        covariance(_covariance),
        cachedInverse(false),
        cachedDeterminant(true),
        covarianceDeterminant(_covarianceDeterminant),
        randN(rng, norm)
{
    const int rows = _covariance.rows();
    const int cols = _covariance.cols();
    
    assert(rows == cols);
    assert(rows == _mean.rows());
    
    Eigen::SelfAdjointEigenSolver<Eigen::MatrixXf> solver(covariance);
    transform = solver.eigenvectors()*solver.eigenvalues().cwiseSqrt().asDiagonal();
}

void Gaussian::setCovariance(Eigen::MatrixXf & _covariance)
{
    const int rows = _covariance.rows();
    const int cols = _covariance.cols();
    
    assert(rows == cols);
    
    covariance = Eigen::MatrixXf(_covariance);
    
    Eigen::SelfAdjointEigenSolver<Eigen::MatrixXf> solver(covariance);
    transform = solver.eigenvectors()*solver.eigenvalues().cwiseSqrt().asDiagonal();
    
    cachedInverse = false;
    cachedDeterminant = false;
}

void Gaussian::sample(DataPoint & x)
{
    const int rows = mean.rows();
    
    Eigen::VectorXf randNVector(rows);
    for (int i = 0; i < rows; i++)
    {
        randNVector(i) = randN();
    }
    
    x = transform * randNVector + mean;
}

float Gaussian::evaluate(const DataPoint & x)
{
    assert(x.rows() == mean.rows());
    assert(x.rows() == covariance.rows());
    
    // Invert the covariance matrix if not cached.
    if (!cachedInverse)
    {
        covarianceInverse = covariance.inverse();
        cachedInverse = true;
    }
    
    // @see http://eigen.tuxfamily.org/dox-devel/group__LU__Module.html
    if (!cachedDeterminant)
    {
        covarianceDeterminant = covariance.determinant();
        cachedDeterminant = true;
    }
    
    Eigen::VectorXf offset = x - mean;
    
    float p = 1/std::sqrt(pow(2*M_PI, mean.rows())*covarianceDeterminant)
            * std::exp(- (1./2.) * offset.transpose()*covarianceInverse*offset);
=======
    // Indicates that we do not need to maintain statistics.
    statistics = false;
>>>>>>> ec73cda5
    
    // Note that it doe snot matter that Tree already adds a node
    // before reserving the space!
    histograms.reserve(LIBF_GRAPH_BUFFER_SIZE);
}

<<<<<<< HEAD
////////////////////////////////////////////////////////////////////////////////
/// EfficientCovarianceMatrix
////////////////////////////////////////////////////////////////////////////////

void EfficientCovarianceMatrix::addOne(const DataPoint & x)
{
    assert(x.rows() == mean.rows());
    assert(x.rows() == covariance.rows());
    
    for (int i = 0; i < x.rows(); i++)
    {
        // Update runnign estimate of mean.
        mean(i) += x(i);
        
        for (int j = 0; j < x.rows(); j++)
        {
            // Update runnign estimate of covariance.
            covariance(i, j) += x(i)*x(j);
        }
    }
    
    mass += 1;
}

void EfficientCovarianceMatrix::subOne(const DataPoint & x)
{
    assert(x.rows() == mean.rows());
    assert(x.rows() == covariance.rows());
    
    for (int i = 0; i < x.rows(); i++)
    {
        // Update runnign estimate of mean.
        mean(i) -= x(i);
        
        for (int j = 0; j < x.rows(); j++)
        {
            // Update runnign estimate of covariance.
            covariance(i, j) -= x(i)*x(j);
        }
=======
DecisionTree::DecisionTree(bool _statistics) : Tree()
{
    histograms.reserve(LIBF_GRAPH_BUFFER_SIZE);
    
    statistics = _statistics;
    if (statistics)
    {
        nodeStatistics.reserve(LIBF_GRAPH_BUFFER_SIZE);
        leftChildStatistics.reserve(LIBF_GRAPH_BUFFER_SIZE);
        rightChildStatistics.reserve(LIBF_GRAPH_BUFFER_SIZE);
        nodeThresholds.reserve(LIBF_GRAPH_BUFFER_SIZE);
        nodeFeatures.reserve(LIBF_GRAPH_BUFFER_SIZE);
    }
}

void DecisionTree::addNodeDerived(int depth)
{
    histograms.push_back(std::vector<float>());
    
    if (statistics)
    {
        nodeStatistics.push_back(EfficientEntropyHistogram());
        leftChildStatistics.push_back(std::vector<EfficientEntropyHistogram>());
        rightChildStatistics.push_back(std::vector<EfficientEntropyHistogram>());
        nodeThresholds.push_back(std::vector< std::vector<float> >());
        nodeFeatures.push_back(std::vector<int>());
    }
}

void DecisionTree::classLogPosterior(const DataPoint* x, std::vector<float> & probabilities) const
{
    // Get the leaf node
    const int leafNode = findLeafNode(x);
    probabilities = getHistogram(leafNode);
}

void DecisionTree::read(std::istream& stream)
{
    Tree::read(stream);
    readBinary(stream, histograms);
    
    readBinary(stream, statistics);
    if (statistics) {
        readBinary(stream, nodeStatistics);
        readBinary(stream, leftChildStatistics);
        readBinary(stream, rightChildStatistics);
        readBinary(stream, nodeThresholds);
        readBinary(stream, nodeFeatures);
>>>>>>> ec73cda5
    }
}

void DecisionTree::write(std::ostream& stream) const
{
    Tree::write(stream);
    writeBinary(stream, histograms);
    
    writeBinary(stream, statistics);
    if (statistics) {
        writeBinary(stream, nodeStatistics);
        writeBinary(stream, leftChildStatistics);
        writeBinary(stream, rightChildStatistics);
        writeBinary(stream, nodeThresholds);
        writeBinary(stream, nodeFeatures);
    }
}

////////////////////////////////////////////////////////////////////////////////
/// RandomForest
////////////////////////////////////////////////////////////////////////////////

void RandomForest::classLogPosterior(const DataPoint & x, std::vector<float> & probabilities) const
{
    BOOST_ASSERT_MSG(getSize() > 0, "Cannot classify a point from an empty ensemble.");
    
    trees[0]->classLogPosterior(x, probabilities);
    
    // Let the crowd decide
    for (size_t i = 1; i < trees.size(); i++)
    {
        // Get the probabilities from the current tree
        std::vector<float> currentHist;
        trees[i]->classLogPosterior(x, currentHist);
        
        assert(currentHist.size() > 0);
        
        // Accumulate the votes
        for (unsigned int  c = 0; c < currentHist.size(); c++)
        {
            probabilities[c] += currentHist[c];
        }
    }
}

void RandomForest::write(std::ostream& stream) const
{
    // Write the number of trees in this ensemble
    writeBinary(stream, getSize());
    
    // Write the individual trees
    for (int i = 0; i < getSize(); i++)
    {
        getTree(i)->write(stream);
    }
}

void RandomForest::read(std::istream& stream)
{
    // Read the number of trees in this ensemble
    int size;
    readBinary(stream, size);
    
    // Read the trees
    for (int i = 0; i < size; i++)
    {
        DecisionTree::ptr tree = std::make_shared<DecisionTree>();
        
        tree->read(stream);
        addTree(tree);
    }
}

////////////////////////////////////////////////////////////////////////////////
/// BoostedRandomForest
////////////////////////////////////////////////////////////////////////////////

void BoostedRandomForest::write(std::ostream& stream) const
{
    // Write the number of trees in this ensemble
    writeBinary(stream, getSize());
    
    // Write the individual trees
    for (int i = 0; i < getSize(); i++)
    {
        // Write the weight
        writeBinary(stream, weights[i]);
        getTree(i)->write(stream);
    }
}

void BoostedRandomForest::read(std::istream& stream)
{
    // Read the number of trees in this ensemble
    int size;
    readBinary(stream, size);
    
    // Read the trees
    for (int i = 0; i < size; i++)
    {
        DecisionTree::ptr tree = std::make_shared<DecisionTree>();
        tree->read(stream);
        // Read the weight
        float weight;
        readBinary(stream, weight);
        addTree(tree, weight);
    }
}


void BoostedRandomForest::classLogPosterior(const DataPoint & x, std::vector<float> & probabilities) const
{
    BOOST_ASSERT_MSG(getSize() > 0, "Cannot classify a point from an empty ensemble.");
    // TODO: This can be done way more efficient
    // Determine the number of classes by looking at a histogram
    trees[0]->classLogPosterior(x, probabilities);
    // Initialize the result vector
    const int C = static_cast<int>(probabilities.size());
    for (int c = 0; c < C; c++)
    {
        probabilities[c] = 0;
    }
    
    // Let the crowd decide
    for (size_t i = 0; i < trees.size(); i++)
    {
        // Get the resulting label
        const int label = trees[i]->classify(x);
        probabilities[label] += weights[i];
    }
}<|MERGE_RESOLUTION|>--- conflicted
+++ resolved
@@ -80,11 +80,7 @@
     return leftNode;
 }
 
-<<<<<<< HEAD
 int DecisionTree::findLeafNode(const DataPoint & x) const
-=======
-int Tree::findLeafNode(const DataPoint* x) const
->>>>>>> ec73cda5
 {
     // Select the root node as current node
     int node = 0;
@@ -92,7 +88,7 @@
     // Follow the tree until we hit a leaf node
     while (leftChild[node] != 0)
     {
-        assert(splitFeatures[node] >= 0 && splitFeatures[node] < x->getDimensionality());
+        BOOST_ASSERT(splitFeatures[node] >= 0 && splitFeatures[node] < x.rows());
         
         // Check the threshold
         if (x(splitFeatures[node]) < thresholds[node])
@@ -110,18 +106,7 @@
     return node;
 }
 
-<<<<<<< HEAD
-void DecisionTree::classLogPosterior(const DataPoint & x, std::vector<float> & probabilities) const
-{
-    // Get the leaf node
-    const int leafNode = findLeafNode(x);
-    probabilities = getHistogram(leafNode);
-}
-
-void DecisionTree::read(std::istream& stream)
-=======
 void Tree::read(std::istream& stream)
->>>>>>> ec73cda5
 {
     // Write the attributes to the file
     readBinary(stream, splitFeatures);
@@ -143,138 +128,14 @@
 
 DecisionTree::DecisionTree() : Tree()
 {
-<<<<<<< HEAD
-    const int rows = _covariance.rows();
-    const int cols = _covariance.cols();
-    
-    assert(rows == cols);
-    assert(rows == _mean.rows());
-    
-    Eigen::SelfAdjointEigenSolver<Eigen::MatrixXf> solver(covariance);
-    transform = solver.eigenvectors()*solver.eigenvalues().cwiseSqrt().asDiagonal();
-}
-
-Gaussian::Gaussian(Eigen::VectorXf _mean, Eigen::MatrixXf _covariance, float _covarianceDeterminant) :
-        mean(_mean), 
-        covariance(_covariance),
-        cachedInverse(false),
-        cachedDeterminant(true),
-        covarianceDeterminant(_covarianceDeterminant),
-        randN(rng, norm)
-{
-    const int rows = _covariance.rows();
-    const int cols = _covariance.cols();
-    
-    assert(rows == cols);
-    assert(rows == _mean.rows());
-    
-    Eigen::SelfAdjointEigenSolver<Eigen::MatrixXf> solver(covariance);
-    transform = solver.eigenvectors()*solver.eigenvalues().cwiseSqrt().asDiagonal();
-}
-
-void Gaussian::setCovariance(Eigen::MatrixXf & _covariance)
-{
-    const int rows = _covariance.rows();
-    const int cols = _covariance.cols();
-    
-    assert(rows == cols);
-    
-    covariance = Eigen::MatrixXf(_covariance);
-    
-    Eigen::SelfAdjointEigenSolver<Eigen::MatrixXf> solver(covariance);
-    transform = solver.eigenvectors()*solver.eigenvalues().cwiseSqrt().asDiagonal();
-    
-    cachedInverse = false;
-    cachedDeterminant = false;
-}
-
-void Gaussian::sample(DataPoint & x)
-{
-    const int rows = mean.rows();
-    
-    Eigen::VectorXf randNVector(rows);
-    for (int i = 0; i < rows; i++)
-    {
-        randNVector(i) = randN();
-    }
-    
-    x = transform * randNVector + mean;
-}
-
-float Gaussian::evaluate(const DataPoint & x)
-{
-    assert(x.rows() == mean.rows());
-    assert(x.rows() == covariance.rows());
-    
-    // Invert the covariance matrix if not cached.
-    if (!cachedInverse)
-    {
-        covarianceInverse = covariance.inverse();
-        cachedInverse = true;
-    }
-    
-    // @see http://eigen.tuxfamily.org/dox-devel/group__LU__Module.html
-    if (!cachedDeterminant)
-    {
-        covarianceDeterminant = covariance.determinant();
-        cachedDeterminant = true;
-    }
-    
-    Eigen::VectorXf offset = x - mean;
-    
-    float p = 1/std::sqrt(pow(2*M_PI, mean.rows())*covarianceDeterminant)
-            * std::exp(- (1./2.) * offset.transpose()*covarianceInverse*offset);
-=======
     // Indicates that we do not need to maintain statistics.
     statistics = false;
->>>>>>> ec73cda5
     
     // Note that it doe snot matter that Tree already adds a node
     // before reserving the space!
     histograms.reserve(LIBF_GRAPH_BUFFER_SIZE);
 }
 
-<<<<<<< HEAD
-////////////////////////////////////////////////////////////////////////////////
-/// EfficientCovarianceMatrix
-////////////////////////////////////////////////////////////////////////////////
-
-void EfficientCovarianceMatrix::addOne(const DataPoint & x)
-{
-    assert(x.rows() == mean.rows());
-    assert(x.rows() == covariance.rows());
-    
-    for (int i = 0; i < x.rows(); i++)
-    {
-        // Update runnign estimate of mean.
-        mean(i) += x(i);
-        
-        for (int j = 0; j < x.rows(); j++)
-        {
-            // Update runnign estimate of covariance.
-            covariance(i, j) += x(i)*x(j);
-        }
-    }
-    
-    mass += 1;
-}
-
-void EfficientCovarianceMatrix::subOne(const DataPoint & x)
-{
-    assert(x.rows() == mean.rows());
-    assert(x.rows() == covariance.rows());
-    
-    for (int i = 0; i < x.rows(); i++)
-    {
-        // Update runnign estimate of mean.
-        mean(i) -= x(i);
-        
-        for (int j = 0; j < x.rows(); j++)
-        {
-            // Update runnign estimate of covariance.
-            covariance(i, j) -= x(i)*x(j);
-        }
-=======
 DecisionTree::DecisionTree(bool _statistics) : Tree()
 {
     histograms.reserve(LIBF_GRAPH_BUFFER_SIZE);
@@ -304,7 +165,7 @@
     }
 }
 
-void DecisionTree::classLogPosterior(const DataPoint* x, std::vector<float> & probabilities) const
+void DecisionTree::classLogPosterior(const DataPoint & x, std::vector<float> & probabilities) const
 {
     // Get the leaf node
     const int leafNode = findLeafNode(x);
@@ -323,7 +184,6 @@
         readBinary(stream, rightChildStatistics);
         readBinary(stream, nodeThresholds);
         readBinary(stream, nodeFeatures);
->>>>>>> ec73cda5
     }
 }
 
@@ -359,10 +219,10 @@
         std::vector<float> currentHist;
         trees[i]->classLogPosterior(x, currentHist);
         
-        assert(currentHist.size() > 0);
+        BOOST_ASSERT(currentHist.size() > 0);
         
         // Accumulate the votes
-        for (unsigned int  c = 0; c < currentHist.size(); c++)
+        for (size_t c = 0; c < currentHist.size(); c++)
         {
             probabilities[c] += currentHist[c];
         }
