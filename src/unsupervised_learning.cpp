#include "libforest/unsupervised_learning.h"
#include "libforest/data.h"
#include "libforest/classifiers.h"
#include "libforest/util.h"

#include <algorithm>
#include <random>
#include <map>
#include <iomanip>

using namespace libf;

static std::random_device rd;
static std::mt19937 g(rd());

////////////////////////////////////////////////////////////////////////////////
/// DensityTreeLearner
////////////////////////////////////////////////////////////////////////////////

void DensityTreeLearner::updateLeafNodeGaussian(Gaussian & gaussian, EfficientCovarianceMatrix & covariance)
{
    gaussian.setMean(covariance.getMean());
    gaussian.setCovariance(covariance.getCovariance());
    gaussian.setDataSupport(covariance.getMass());
    
    assert(gaussian.getMean().rows() > 0);
    assert(gaussian.getCovariance().rows() > 0);
    assert(gaussian.getCovariance().cols() > 0);
}

<<<<<<< HEAD
DensityDecisionTree::ptr DensityDecisionTreeLearner::learn(AbstractDataStorage::ptr storage)
=======
DensityTree* DensityTreeLearner::learn(const UnlabeledDataStorage* storage)
>>>>>>> ec73cda5
{
    const int D = storage->getDimensionality();
    const int N = storage->getSize();
    
    numFeatures = std::min(D, numFeatures);
    
    // Set up a new density tree. 
<<<<<<< HEAD
    DensityDecisionTree::ptr tree = std::make_shared<DensityDecisionTree>();
=======
    DensityTree* tree = new DensityTree();
    tree->addNode(0);
>>>>>>> ec73cda5
    
    // Set up the state for the callbacks.
    DensityTreeLearnerState state;
    state.action = ACTION_START_TREE;
    
    evokeCallback(tree, 0, state);
    
    // Nodes we need to split.
    std::vector<int> splitStack;
    splitStack.reserve(static_cast<int>(fastlog2(storage->getSize())));
    splitStack.push_back(0);
    
    // This matrix stores the training examples for certain nodes. 
    std::vector< std::vector<int> > trainingExamples;
    trainingExamples.reserve(LIBF_GRAPH_BUFFER_SIZE);
    
    // Add all training example to the root node
    trainingExamples.push_back(std::vector<int>(N));
    for (int n = 0; n < N; n++)
    {
        trainingExamples[0][n] = n;
    }
    
    EfficientCovarianceMatrix covariance(D);
    EfficientCovarianceMatrix leftCovariance(D);
    EfficientCovarianceMatrix rightCovariance(D);
    
    // We use this in order to sort the data points
    FeatureComparator cp;
    cp.storage = storage;
    
    std::vector<int> features(D);
    for (int f = 0; f < D; f++) 
    {
        features[f] = f;
    }

    while (splitStack.size() > 0)
    {
        // Extract an element from the queue
        const int leaf = splitStack.back();
        splitStack.pop_back();

        const int depth = tree->getDepth(leaf);
        
        state.action = ACTION_PROCESS_NODE;
        state.node = leaf;
        state.depth = depth;
                
        evokeCallback(tree, 0, &state);
        
        const int N_leaf = trainingExamples[leaf].size();
        
        // Set up the right histogram
        // Because we start with the threshold being at the left most position
        // The right child node contains all training examples
        
        covariance.reset();
        for (int m = 0; m < N_leaf; m++)
        {
            // Add all training examples of this leaf node.
            const int n = trainingExamples[leaf][m];
            covariance.addOne(storage->getDataPoint(n));
        }
        
        assert(N_leaf > 0);
        assert(covariance.getMass() == N_leaf);
        
        state.action = ACTION_INIT_NODE;
        evokeCallback(tree, 0, &state);
        
        // Don't split this node
        //  If the number of examples is too small
        //  If the training examples are all of the same class
        //  If the maximum depth is reached
        if (covariance.getMass() < minSplitExamples || tree->getDepth(leaf) >= maxDepth)
        {
            state.action = ACTION_NOT_SPLIT_NODE;
            state.maxDepth = maxDepth;
            
            evokeCallback(tree, 0, &state);
            
            // Resize and initialize the leaf node histogram.
            updateLeafNodeGaussian(tree->getGaussian(leaf), covariance);
            
            trainingExamples[leaf].clear();
            continue;
        }
        
        // These are the parameters we optimize
        float bestThreshold = 0;
        int bestFeature = -1;
        float bestObjective = 1e35;

        // Sample random features
        std::shuffle(features.begin(), features.end(), std::default_random_engine(rd()));
        
        // Optimize over all features
        for (int f = 1; f < numFeatures; f++)
        {
            const int feature = features[f];
            
            cp.feature = feature;
            std::sort(trainingExamples[leaf].begin(), trainingExamples[leaf].end(), cp);
            
            leftCovariance.reset();
            rightCovariance = covariance;
            
            // Initialize left feature value.
            float leftFeatureValue = storage->getDataPoint(trainingExamples[leaf][0])(feature);
            
            // The training samples are our thresholds to optimize over.
            for (int m = 1; m < N_leaf - 1; m++)
            {
                const int n = trainingExamples[leaf][m];
                
                // Shift threshold one sample to the right.
                leftCovariance.addOne(storage->getDataPoint(n));
                rightCovariance.subOne(storage->getDataPoint(n));
                assert(leftCovariance.getMass() + rightCovariance.getMass() == covariance.getMass());
                
                float rightFeatureValue = storage->getDataPoint(n)->at(feature);
                assert(rightFeatureValue >= leftFeatureValue);
                
<<<<<<< HEAD
                const float rightFeatureValue = storage->getDataPoint(n)(feature);
                if (std::abs(rightFeatureValue - leftFeatureValue) < 1e-6f)
=======
                if (rightFeatureValue - leftFeatureValue < 1e-6f)
>>>>>>> ec73cda5
                {
                    leftFeatureValue = rightFeatureValue;
                    continue;
                }
                
                // Only try if enough samples would be in the new children.
                if (leftCovariance.getMass() > minChildSplitExamples
                        && rightCovariance.getMass() > minChildSplitExamples)
                {
                    // Get the objective value.
                    const float localObjective = leftCovariance.getEntropy()/N_leaf
                            + rightCovariance.getEntropy()/N_leaf;
                    
                    if (localObjective < bestObjective)
                    {
                        bestThreshold = (leftFeatureValue + rightFeatureValue)/2;
                        bestFeature = feature;
                        bestObjective = localObjective;
                    }
                }
                
                leftFeatureValue = rightFeatureValue;
            }
        }
        
        // Did we find good split values?
        if (bestFeature < 0 && bestObjective >= 10)
        {
            state.action = ACTION_NO_SPLIT_NODE;
            state.objective = bestObjective;
            
            evokeCallback(tree, 0, &state);
            
            // Don't split
            updateLeafNodeGaussian(tree->getGaussian(leaf), covariance);
            
            trainingExamples[leaf].clear();
            continue;
        }
        
        // Ok, split the node
        tree->setThreshold(leaf, bestThreshold);
        tree->setSplitFeature(leaf, bestFeature);
        
        const int leftChild = tree->splitNode(leaf);
        const int rightChild = leftChild + 1;
        
        // Set up the data lists for the child nodes
        trainingExamples.push_back(std::vector<int>());
        trainingExamples.push_back(std::vector<int>());
        
        // Sort the points
        for (int m = 0; m < N_leaf; m++)
        {
            const int n = trainingExamples[leaf][m];
<<<<<<< HEAD
            const float featureValue = storage->getDataPoint(n)(bestFeature);
=======
            assert(n >= 0 && n < storage->getSize());
            
            const float featureValue = storage->getDataPoint(n)->at(bestFeature);
>>>>>>> ec73cda5
            
            if (featureValue < bestThreshold)
            {
                trainingExamples[leftChild].push_back(n);
            }
            else
            {
                trainingExamples[rightChild].push_back(n);
            }
        }
        
        state.action = ACTION_SPLIT_NODE;
        state.depth = depth;
        state.objective = bestObjective;
        
        evokeCallback(tree, 0, &state);
        
        // Prepare to split the child nodes
        splitStack.push_back(leftChild);
        splitStack.push_back(rightChild);
    }
    
    return tree;
}

int DensityTreeLearner::defaultCallback(DensityTree* tree, DensityTreeLearnerState* state)
{
    switch (state->action) {
        case DensityTreeLearner::ACTION_START_TREE:
            std::cout << "Start decision tree training" << "\n";
            break;
        case DensityTreeLearner::ACTION_SPLIT_NODE:
            std::cout << std::setw(15) << std::left << "Split node:"
                    << "depth = " << std::setw(3) << std::right << state->depth
                    << ", objective = " << std::setw(6) << std::left
                    << std::setprecision(4) << state->objective << "\n";
            break;
    }
    return 0;
}

int DensityTreeLearner::verboseCallback(DensityTree* tree, DensityTreeLearnerState* state)
{
    switch (state->action) {
        case DensityTreeLearner::ACTION_START_TREE:
            std::cout << "Start decision tree training" << "\n";
            break;
        case DensityTreeLearner::ACTION_SPLIT_NODE:
            std::cout << std::setw(15) << std::left << "Split node:"
                    << "depth = " << std::setw(3) << std::right << state->depth
                    << ", objective = " << std::setw(6) << std::left
                    << std::setprecision(4) << state->objective << "\n";
            break;
        case DensityTreeLearner::ACTION_INIT_NODE:
            std::cout << std::setw(15) << std::left << "Init node:"
                    << "depth = " << std::setw(3) << std::right << state->depth << "\n";
            break;
        case DensityTreeLearner::ACTION_NOT_SPLIT_NODE:
            std::cout << std::setw(15) << std::left << "Not split node:"
                    << "depth = " << std::setw(3) << std::right << state->depth
                    << ", max depth = " << std::setw(3) << std::right << state->maxDepth << "\n";
            break;
        case DensityTreeLearner::ACTION_NO_SPLIT_NODE:
            std::cout << std::setw(15) << std::left << "Not split node:"
                    << "depth = " << std::setw(3) << std::right << state->depth
                    << ", objective = " << std::setw(6) << std::left
                    << std::setprecision(4) << state->objective << "\n";
            break;
        case DensityTreeLearner::ACTION_PROCESS_NODE:
            std::cout << std::setw(15) << std::left << "Process node:"
                    << "depth = " << std::setw(3) << std::right << state->depth << "\n";
            break;
        default:
            std::cout << "UNKNOWN ACTION CODE " << state->action << "\n";
            break;
    }
    return 0;
}

////////////////////////////////////////////////////////////////////////////////
/// DensityForestLearner
////////////////////////////////////////////////////////////////////////////////

DensityForest* DensityForestLearner::learn(const UnlabeledDataStorage* storage)
{
    // Set up the empty random forest
    DensityForest* forest = new DensityForest();
    
    // Set up the state for the call backs
    DensityForestLearnerState state;
    state.numTrees = getNumTrees();
    state.tree = 0;
    state.action = ACTION_START_FOREST;
    
    evokeCallback(forest, 0, &state);
    
    int treeStartCounter = 0; 
    int treeFinishCounter = 0; 
    #pragma omp parallel for num_threads(numThreads)
    for (int i = 0; i < numTrees; i++)
    {
        #pragma omp critical
        {
            state.tree = ++treeStartCounter;
            state.action = ACTION_START_TREE;
            
            evokeCallback(forest, treeStartCounter - 1, &state);
        }
        
        // Learn the tree
        DensityTree* tree = treeLearner->learn(storage);
        // Add it to the forest
        #pragma omp critical
        {
            state.tree = ++treeFinishCounter;
            state.action = ACTION_FINISH_TREE;
            
            evokeCallback(forest, treeFinishCounter - 1, &state);
            
            forest->addTree(tree);
        }
    }
    
    state.tree = 0;
    state.action = ACTION_FINISH_FOREST;
    
    evokeCallback(forest, 0, &state);
    
    return forest;
}

int DensityForestLearner::defaultCallback(DensityForest* forest, DensityForestLearnerState* state)
{
    switch (state->action) {
        case RandomForestLearner::ACTION_START_FOREST:
            std::cout << "Start random forest training" << "\n";
            break;
        case RandomForestLearner::ACTION_START_TREE:
            std::cout << std::setw(15) << std::left << "Start tree " 
                    << std::setw(4) << std::right << state->tree 
                    << " out of " 
                    << std::setw(4) << state->numTrees << "\n";
            break;
        case RandomForestLearner::ACTION_FINISH_TREE:
            std::cout << std::setw(15) << std::left << "Finish tree " 
                    << std::setw(4) << std::right << state->tree 
                    << " out of " 
                    << std::setw(4) << state->numTrees << "\n";
            break;
        case RandomForestLearner::ACTION_FINISH_FOREST:
            std::cout << "Finished forest in " << state->getPassedTime().count()/1000000. << "s\n";
            break;
        default:
            std::cout << "UNKNOWN ACTION CODE " << state->action << "\n";
            break;
    }
    
    return 0;
}

////////////////////////////////////////////////////////////////////////////////
/// KernelDensityTreeLearner
////////////////////////////////////////////////////////////////////////////////

void KernelDensityTreeLearner::initializeLeafNodeEstimator(Gaussian & gaussian, 
        EfficientCovarianceMatrix & covariance,
        KernelDensityEstimator & estimator,
        const std::vector<int> & trainingExamples, 
        const UnlabeledDataStorage* storage)
{
    const int N = static_cast<int>(trainingExamples.size());
    UnlabeledDataStorage* leafStorage = new UnlabeledDataStorage();
    
    for (int n = 0; n < N; n++)
    {
        DataPoint* x_orig = storage->getDataPoint(trainingExamples[n]);
        DataPoint* x = new DataPoint(*x_orig);
        
        assert(x_orig->getDimensionality() == x->getDimensionality());
        
        leafStorage->addDataPoint(x);
    }
    
    estimator.setKernel(kernel);
    estimator.setDataStorage(leafStorage);
    estimator.selectBandwidth(bandwidthSelectionMethod);
    
    gaussian.setMean(covariance.getMean());
    gaussian.setCovariance(covariance.getCovariance());
    gaussian.setDataSupport(covariance.getMass());
    
    assert(gaussian.getMean().rows() > 0);
    assert(gaussian.getCovariance().rows() > 0);
    assert(gaussian.getDataSupport() > 0);
    assert(gaussian.getDataSupport() == leafStorage->getSize());
}

KernelDensityTree* KernelDensityTreeLearner::learn(const UnlabeledDataStorage* storage)
{
    const int D = storage->getDimensionality();
    const int N = storage->getSize();
    
    numFeatures = std::min(D, numFeatures);
    
    // Set up a new density tree. 
    KernelDensityTree* tree = new KernelDensityTree();
    tree->addNode(0);
    
    // Set up the state for the callbacks.
    KernelDensityTreeLearnerState state;
    state.action = ACTION_START_TREE;
    
    evokeCallback(tree, 0, &state);
    
    // Nodes we need to split.
    std::vector<int> splitStack;
    splitStack.reserve(static_cast<int>(fastlog2(storage->getSize())));
    splitStack.push_back(0);
    
    // This matrix stores the training examples for certain nodes. 
    std::vector< std::vector<int> > trainingExamples;
    trainingExamples.reserve(LIBF_GRAPH_BUFFER_SIZE);
    
    // Add all training example to the root node
    trainingExamples.push_back(std::vector<int>(N));
    for (int n = 0; n < N; n++)
    {
        trainingExamples[0][n] = n;
    }
    
    EfficientCovarianceMatrix covariance(D);
    EfficientCovarianceMatrix leftCovariance(D);
    EfficientCovarianceMatrix rightCovariance(D);
    
    // We use this in order to sort the data points
    FeatureComparator cp;
    cp.storage = storage;
    
    std::vector<int> features(D);
    for (int f = 0; f < D; f++) 
    {
        features[f] = f;
    }

    while (splitStack.size() > 0)
    {
        // Extract an element from the queue
        const int leaf = splitStack.back();
        splitStack.pop_back();

        const int depth = tree->getDepth(leaf);
        
        state.action = ACTION_PROCESS_NODE;
        state.node = leaf;
        state.depth = depth;
                
        evokeCallback(tree, 0, &state);
        
        const int N_leaf = trainingExamples[leaf].size();
        
        // Set up the right histogram
        // Because we start with the threshold being at the left most position
        // The right child node contains all training examples
        
        covariance.reset();
        for (int m = 0; m < N_leaf; m++)
        {
            // Add all training examples of this leaf node.
            const int n = trainingExamples[leaf][m];
            covariance.addOne(storage->getDataPoint(n));
        }
        
        assert(N_leaf > 0);
        assert(covariance.getMass() == N_leaf);
        
        state.action = ACTION_INIT_NODE;
        evokeCallback(tree, 0, &state);
        
        // Don't split this node
        //  If the number of examples is too small
        //  If the training examples are all of the same class
        //  If the maximum depth is reached
        if (covariance.getMass() < minSplitExamples || tree->getDepth(leaf) >= maxDepth)
        {
            state.action = ACTION_NOT_SPLIT_NODE;
            state.maxDepth = maxDepth;
            
            evokeCallback(tree, 0, &state);
            
            // Initialize the kernel density estimator at the leaf node.
            initializeLeafNodeEstimator(tree->getGaussian(leaf), covariance,
                    tree->getEstimator(leaf), trainingExamples[leaf], storage);
            
            trainingExamples[leaf].clear();
            continue;
        }
        
        // These are the parameters we optimize
        float bestThreshold = 0;
        int bestFeature = -1;
        float bestObjective = 1e35;

        // Sample random features
        std::shuffle(features.begin(), features.end(), std::default_random_engine(rd()));
        
        // Optimize over all features
        for (int f = 1; f < numFeatures; f++)
        {
            const int feature = features[f];
            
            cp.feature = feature;
            std::sort(trainingExamples[leaf].begin(), trainingExamples[leaf].end(), cp);
            
            leftCovariance.reset();
            rightCovariance = covariance;
            
            // Initialize left feature value.
            float leftFeatureValue = storage->getDataPoint(trainingExamples[leaf][0])->at(feature);
            
            // The training samples are our thresholds to optimize over.
            for (int m = 1; m < N_leaf - 1; m++)
            {
                const int n = trainingExamples[leaf][m];
                
                // Shift threshold one sample to the right.
                leftCovariance.addOne(storage->getDataPoint(n));
                rightCovariance.subOne(storage->getDataPoint(n));
                assert(leftCovariance.getMass() + rightCovariance.getMass() == covariance.getMass());
                
                float rightFeatureValue = storage->getDataPoint(n)->at(feature);
                assert(rightFeatureValue >= leftFeatureValue);
                
                if (rightFeatureValue - leftFeatureValue < 1e-6f)
                {
                    leftFeatureValue = rightFeatureValue;
                    continue;
                }
                
                // Only try if enough samples would be in the new children.
                if (leftCovariance.getMass() > minChildSplitExamples
                        && rightCovariance.getMass() > minChildSplitExamples)
                {
                    // Get the objective value.
                    const float localObjective = leftCovariance.getEntropy()/N_leaf
                            + rightCovariance.getEntropy()/N_leaf;
                    
                    if (localObjective < bestObjective)
                    {
                        bestThreshold = (leftFeatureValue + rightFeatureValue)/2;
                        bestFeature = feature;
                        bestObjective = localObjective;
                    }
                }
                
                leftFeatureValue = rightFeatureValue;
            }
        }
        
        // Did we find good split values?
        if (bestFeature < 0 && bestObjective >= 10)
        {
            state.action = ACTION_NO_SPLIT_NODE;
            state.objective = bestObjective;
            
            evokeCallback(tree, 0, &state);
            
            // Initialize the kernel density estimator at the leaf node.
            initializeLeafNodeEstimator(tree->getGaussian(leaf), covariance,
                    tree->getEstimator(leaf), trainingExamples[leaf], storage);
            
            trainingExamples[leaf].clear();
            continue;
        }
        
        // Ok, split the node
        tree->setThreshold(leaf, bestThreshold);
        tree->setSplitFeature(leaf, bestFeature);
        
        const int leftChild = tree->splitNode(leaf);
        const int rightChild = leftChild + 1;
        
        // Set up the data lists for the child nodes
        trainingExamples.push_back(std::vector<int>());
        trainingExamples.push_back(std::vector<int>());
        
        // Sort the points
        for (int m = 0; m < N_leaf; m++)
        {
            const int n = trainingExamples[leaf][m];
            assert(n >= 0 && n < storage->getSize());
            
            const float featureValue = storage->getDataPoint(n)->at(bestFeature);
            
            if (featureValue < bestThreshold)
            {
                trainingExamples[leftChild].push_back(n);
            }
            else
            {
                trainingExamples[rightChild].push_back(n);
            }
        }
        
        state.action = ACTION_SPLIT_NODE;
        state.depth = depth;
        state.objective = bestObjective;
        
        evokeCallback(tree, 0, state);
        
        // Prepare to split the child nodes
        splitStack.push_back(leftChild);
        splitStack.push_back(rightChild);
    }
    
    return tree;
}

<<<<<<< HEAD
int DensityDecisionTreeLearner::defaultCallback(DensityDecisionTree::ptr tree, const DensityDecisionTreeLearnerState & state)
{
    switch (state.action) {
        case DecisionTreeLearner::ACTION_START_TREE:
=======
int KernelDensityTreeLearner::defaultCallback(KernelDensityTree* tree, KernelDensityTreeLearnerState* state)
{
    switch (state->action) {
        case DensityTreeLearner::ACTION_START_TREE:
            std::cout << "Start decision tree training" << "\n";
            break;
        case DensityTreeLearner::ACTION_SPLIT_NODE:
            std::cout << std::setw(15) << std::left << "Split node:"
                    << "depth = " << std::setw(3) << std::right << state->depth
                    << ", objective = " << std::setw(6) << std::left
                    << std::setprecision(4) << state->objective << "\n";
            break;
    }
    return 0;
}

int KernelDensityTreeLearner::verboseCallback(KernelDensityTree* tree, KernelDensityTreeLearnerState* state)
{
    switch (state->action) {
        case DensityTreeLearner::ACTION_START_TREE:
>>>>>>> ec73cda5
            std::cout << "Start decision tree training" << "\n";
            break;
        case DensityTreeLearner::ACTION_SPLIT_NODE:
            std::cout << std::setw(15) << std::left << "Split node:"
                    << "depth = " << std::setw(3) << std::right << state.depth
                    << ", objective = " << std::setw(6) << std::left
                    << std::setprecision(4) << state.objective << "\n";
            break;
        case DensityTreeLearner::ACTION_INIT_NODE:
            std::cout << std::setw(15) << std::left << "Init node:"
                    << "depth = " << std::setw(3) << std::right << state->depth << "\n";
            break;
        case DensityTreeLearner::ACTION_NOT_SPLIT_NODE:
            std::cout << std::setw(15) << std::left << "Not split node:"
                    << "depth = " << std::setw(3) << std::right << state->depth
                    << ", max depth = " << std::setw(3) << std::right << state->maxDepth << "\n";
            break;
        case DensityTreeLearner::ACTION_NO_SPLIT_NODE:
            std::cout << std::setw(15) << std::left << "Not split node:"
                    << "depth = " << std::setw(3) << std::right << state->depth
                    << ", objective = " << std::setw(6) << std::left
                    << std::setprecision(4) << state->objective << "\n";
            break;
        case DensityTreeLearner::ACTION_PROCESS_NODE:
            std::cout << std::setw(15) << std::left << "Process node:"
                    << "depth = " << std::setw(3) << std::right << state->depth << "\n";
            break;
        default:
            std::cout << "UNKNOWN ACTION CODE " << state.action << "\n";
            break;
    }
    return 0;
}<|MERGE_RESOLUTION|>--- conflicted
+++ resolved
@@ -28,11 +28,7 @@
     assert(gaussian.getCovariance().cols() > 0);
 }
 
-<<<<<<< HEAD
-DensityDecisionTree::ptr DensityDecisionTreeLearner::learn(AbstractDataStorage::ptr storage)
-=======
-DensityTree* DensityTreeLearner::learn(const UnlabeledDataStorage* storage)
->>>>>>> ec73cda5
+DensityTree::ptr DensityTreeLearner::learn(AbstractDataStorage::ptr storage)
 {
     const int D = storage->getDimensionality();
     const int N = storage->getSize();
@@ -40,12 +36,8 @@
     numFeatures = std::min(D, numFeatures);
     
     // Set up a new density tree. 
-<<<<<<< HEAD
-    DensityDecisionTree::ptr tree = std::make_shared<DensityDecisionTree>();
-=======
-    DensityTree* tree = new DensityTree();
+    DensityTree::ptr tree = std::make_shared<DensityTree>();
     tree->addNode(0);
->>>>>>> ec73cda5
     
     // Set up the state for the callbacks.
     DensityTreeLearnerState state;
@@ -167,15 +159,10 @@
                 rightCovariance.subOne(storage->getDataPoint(n));
                 assert(leftCovariance.getMass() + rightCovariance.getMass() == covariance.getMass());
                 
-                float rightFeatureValue = storage->getDataPoint(n)->at(feature);
+                const rightFeatureValue = storage->getDataPoint(n)(feature);
                 assert(rightFeatureValue >= leftFeatureValue);
                 
-<<<<<<< HEAD
-                const float rightFeatureValue = storage->getDataPoint(n)(feature);
-                if (std::abs(rightFeatureValue - leftFeatureValue) < 1e-6f)
-=======
                 if (rightFeatureValue - leftFeatureValue < 1e-6f)
->>>>>>> ec73cda5
                 {
                     leftFeatureValue = rightFeatureValue;
                     continue;
@@ -215,7 +202,7 @@
             trainingExamples[leaf].clear();
             continue;
         }
-        
+
         // Ok, split the node
         tree->setThreshold(leaf, bestThreshold);
         tree->setSplitFeature(leaf, bestFeature);
@@ -231,13 +218,9 @@
         for (int m = 0; m < N_leaf; m++)
         {
             const int n = trainingExamples[leaf][m];
-<<<<<<< HEAD
-            const float featureValue = storage->getDataPoint(n)(bestFeature);
-=======
             assert(n >= 0 && n < storage->getSize());
             
             const float featureValue = storage->getDataPoint(n)->at(bestFeature);
->>>>>>> ec73cda5
             
             if (featureValue < bestThreshold)
             {
@@ -253,7 +236,7 @@
         state.depth = depth;
         state.objective = bestObjective;
         
-        evokeCallback(tree, 0, &state);
+        evokeCallback(tree, 0, state);
         
         // Prepare to split the child nodes
         splitStack.push_back(leftChild);
@@ -263,55 +246,55 @@
     return tree;
 }
 
-int DensityTreeLearner::defaultCallback(DensityTree* tree, DensityTreeLearnerState* state)
-{
-    switch (state->action) {
+int DensityTreeLearner::defaultCallback(DensityTree::ptr tree, const DensityTreeLearnerState & state)
+{
+    switch (state.action) {
+        case DecisionTreeLearner::ACTION_START_TREE:
+            std::cout << "Start decision tree training" << "\n";
+            break;
+        case DensityTreeLearner::ACTION_SPLIT_NODE:
+            std::cout << std::setw(15) << std::left << "Split node:"
+                    << "depth = " << std::setw(3) << std::right << state.depth
+                    << ", objective = " << std::setw(6) << std::left
+                    << std::setprecision(4) << state.objective << "\n";
+            break;
+    }
+    return 0;
+}
+
+int DensityTreeLearner::verboseCallback(DensityTree::ptr tree, const DensityTreeLearnerState & state)
+{
+    switch (state.action) {
         case DensityTreeLearner::ACTION_START_TREE:
             std::cout << "Start decision tree training" << "\n";
             break;
         case DensityTreeLearner::ACTION_SPLIT_NODE:
             std::cout << std::setw(15) << std::left << "Split node:"
-                    << "depth = " << std::setw(3) << std::right << state->depth
+                    << "depth = " << std::setw(3) << std::right << state.depth
                     << ", objective = " << std::setw(6) << std::left
-                    << std::setprecision(4) << state->objective << "\n";
-            break;
-    }
-    return 0;
-}
-
-int DensityTreeLearner::verboseCallback(DensityTree* tree, DensityTreeLearnerState* state)
-{
-    switch (state->action) {
-        case DensityTreeLearner::ACTION_START_TREE:
-            std::cout << "Start decision tree training" << "\n";
-            break;
-        case DensityTreeLearner::ACTION_SPLIT_NODE:
-            std::cout << std::setw(15) << std::left << "Split node:"
-                    << "depth = " << std::setw(3) << std::right << state->depth
-                    << ", objective = " << std::setw(6) << std::left
-                    << std::setprecision(4) << state->objective << "\n";
+                    << std::setprecision(4) << state.objective << "\n";
             break;
         case DensityTreeLearner::ACTION_INIT_NODE:
             std::cout << std::setw(15) << std::left << "Init node:"
-                    << "depth = " << std::setw(3) << std::right << state->depth << "\n";
+                    << "depth = " << std::setw(3) << std::right << state.depth << "\n";
             break;
         case DensityTreeLearner::ACTION_NOT_SPLIT_NODE:
             std::cout << std::setw(15) << std::left << "Not split node:"
-                    << "depth = " << std::setw(3) << std::right << state->depth
-                    << ", max depth = " << std::setw(3) << std::right << state->maxDepth << "\n";
+                    << "depth = " << std::setw(3) << std::right << state.depth
+                    << ", max depth = " << std::setw(3) << std::right << state.maxDepth << "\n";
             break;
         case DensityTreeLearner::ACTION_NO_SPLIT_NODE:
             std::cout << std::setw(15) << std::left << "Not split node:"
-                    << "depth = " << std::setw(3) << std::right << state->depth
+                    << "depth = " << std::setw(3) << std::right << state.depth
                     << ", objective = " << std::setw(6) << std::left
-                    << std::setprecision(4) << state->objective << "\n";
+                    << std::setprecision(4) << state.objective << "\n";
             break;
         case DensityTreeLearner::ACTION_PROCESS_NODE:
             std::cout << std::setw(15) << std::left << "Process node:"
-                    << "depth = " << std::setw(3) << std::right << state->depth << "\n";
+                    << "depth = " << std::setw(3) << std::right << state.depth << "\n";
             break;
         default:
-            std::cout << "UNKNOWN ACTION CODE " << state->action << "\n";
+            std::cout << "UNKNOWN ACTION CODE " << state.action << "\n";
             break;
     }
     return 0;
@@ -321,10 +304,10 @@
 /// DensityForestLearner
 ////////////////////////////////////////////////////////////////////////////////
 
-DensityForest* DensityForestLearner::learn(const UnlabeledDataStorage* storage)
+DensityForest::ptr DensityForestLearner::learn(AbstractDataStorage::ptr storage)
 {
     // Set up the empty random forest
-    DensityForest* forest = new DensityForest();
+    DensityForest::ptr forest = std::make_shared<DensityForest>();
     
     // Set up the state for the call backs
     DensityForestLearnerState state;
@@ -332,7 +315,7 @@
     state.tree = 0;
     state.action = ACTION_START_FOREST;
     
-    evokeCallback(forest, 0, &state);
+    evokeCallback(forest, 0, state);
     
     int treeStartCounter = 0; 
     int treeFinishCounter = 0; 
@@ -344,7 +327,7 @@
             state.tree = ++treeStartCounter;
             state.action = ACTION_START_TREE;
             
-            evokeCallback(forest, treeStartCounter - 1, &state);
+            evokeCallback(forest, treeStartCounter - 1, state);
         }
         
         // Learn the tree
@@ -355,7 +338,7 @@
             state.tree = ++treeFinishCounter;
             state.action = ACTION_FINISH_TREE;
             
-            evokeCallback(forest, treeFinishCounter - 1, &state);
+            evokeCallback(forest, treeFinishCounter - 1, state);
             
             forest->addTree(tree);
         }
@@ -364,34 +347,34 @@
     state.tree = 0;
     state.action = ACTION_FINISH_FOREST;
     
-    evokeCallback(forest, 0, &state);
+    evokeCallback(forest, 0, state);
     
     return forest;
 }
 
-int DensityForestLearner::defaultCallback(DensityForest* forest, DensityForestLearnerState* state)
-{
-    switch (state->action) {
+int DensityForestLearner::defaultCallback(DensityForest::ptr forest, const DensityForestLearnerState & state)
+{
+    switch (state.action) {
         case RandomForestLearner::ACTION_START_FOREST:
             std::cout << "Start random forest training" << "\n";
             break;
         case RandomForestLearner::ACTION_START_TREE:
             std::cout << std::setw(15) << std::left << "Start tree " 
-                    << std::setw(4) << std::right << state->tree 
+                    << std::setw(4) << std::right << state.tree 
                     << " out of " 
-                    << std::setw(4) << state->numTrees << "\n";
+                    << std::setw(4) << state.numTrees << "\n";
             break;
         case RandomForestLearner::ACTION_FINISH_TREE:
             std::cout << std::setw(15) << std::left << "Finish tree " 
-                    << std::setw(4) << std::right << state->tree 
+                    << std::setw(4) << std::right << state.tree 
                     << " out of " 
-                    << std::setw(4) << state->numTrees << "\n";
+                    << std::setw(4) << state.numTrees << "\n";
             break;
         case RandomForestLearner::ACTION_FINISH_FOREST:
-            std::cout << "Finished forest in " << state->getPassedTime().count()/1000000. << "s\n";
+            std::cout << "Finished forest in " << state.getPassedTime().count()/1000000. << "s\n";
             break;
         default:
-            std::cout << "UNKNOWN ACTION CODE " << state->action << "\n";
+            std::cout << "UNKNOWN ACTION CODE " << state.action << "\n";
             break;
     }
     
@@ -435,7 +418,7 @@
     assert(gaussian.getDataSupport() == leafStorage->getSize());
 }
 
-KernelDensityTree* KernelDensityTreeLearner::learn(const UnlabeledDataStorage* storage)
+KernelDensityTree::ptr KernelDensityTreeLearner::learn(AbstractDataStorage::ptr storage)
 {
     const int D = storage->getDimensionality();
     const int N = storage->getSize();
@@ -443,14 +426,14 @@
     numFeatures = std::min(D, numFeatures);
     
     // Set up a new density tree. 
-    KernelDensityTree* tree = new KernelDensityTree();
+    KernelDensityTree::ptr tree = std::make_shared<KernelDensityTree>();
     tree->addNode(0);
     
     // Set up the state for the callbacks.
     KernelDensityTreeLearnerState state;
     state.action = ACTION_START_TREE;
     
-    evokeCallback(tree, 0, &state);
+    evokeCallback(tree, 0, state);
     
     // Nodes we need to split.
     std::vector<int> splitStack;
@@ -494,7 +477,7 @@
         state.node = leaf;
         state.depth = depth;
                 
-        evokeCallback(tree, 0, &state);
+        evokeCallback(tree, 0, state);
         
         const int N_leaf = trainingExamples[leaf].size();
         
@@ -514,7 +497,7 @@
         assert(covariance.getMass() == N_leaf);
         
         state.action = ACTION_INIT_NODE;
-        evokeCallback(tree, 0, &state);
+        evokeCallback(tree, 0, state);
         
         // Don't split this node
         //  If the number of examples is too small
@@ -525,7 +508,7 @@
             state.action = ACTION_NOT_SPLIT_NODE;
             state.maxDepth = maxDepth;
             
-            evokeCallback(tree, 0, &state);
+            evokeCallback(tree, 0, state);
             
             // Initialize the kernel density estimator at the leaf node.
             initializeLeafNodeEstimator(tree->getGaussian(leaf), covariance,
@@ -602,7 +585,7 @@
             state.action = ACTION_NO_SPLIT_NODE;
             state.objective = bestObjective;
             
-            evokeCallback(tree, 0, &state);
+            evokeCallback(tree, 0, state);
             
             // Initialize the kernel density estimator at the leaf node.
             initializeLeafNodeEstimator(tree->getGaussian(leaf), covariance,
@@ -655,33 +638,26 @@
     return tree;
 }
 
-<<<<<<< HEAD
-int DensityDecisionTreeLearner::defaultCallback(DensityDecisionTree::ptr tree, const DensityDecisionTreeLearnerState & state)
+int KernelDensityTreeLearner::defaultCallback(KernelDensityTree::ptr tree, const KernelDensityTreeLearnerState & state)
 {
     switch (state.action) {
-        case DecisionTreeLearner::ACTION_START_TREE:
-=======
-int KernelDensityTreeLearner::defaultCallback(KernelDensityTree* tree, KernelDensityTreeLearnerState* state)
-{
-    switch (state->action) {
         case DensityTreeLearner::ACTION_START_TREE:
             std::cout << "Start decision tree training" << "\n";
             break;
         case DensityTreeLearner::ACTION_SPLIT_NODE:
             std::cout << std::setw(15) << std::left << "Split node:"
-                    << "depth = " << std::setw(3) << std::right << state->depth
+                    << "depth = " << std::setw(3) << std::right << state.depth
                     << ", objective = " << std::setw(6) << std::left
-                    << std::setprecision(4) << state->objective << "\n";
+                    << std::setprecision(4) << state.objective << "\n";
             break;
     }
     return 0;
 }
 
-int KernelDensityTreeLearner::verboseCallback(KernelDensityTree* tree, KernelDensityTreeLearnerState* state)
-{
-    switch (state->action) {
+int KernelDensityTreeLearner::verboseCallback(KernelDensityTree::ptr tree, const KernelDensityTreeLearnerState & state)
+{
+    switch (state.action) {
         case DensityTreeLearner::ACTION_START_TREE:
->>>>>>> ec73cda5
             std::cout << "Start decision tree training" << "\n";
             break;
         case DensityTreeLearner::ACTION_SPLIT_NODE:
@@ -692,22 +668,22 @@
             break;
         case DensityTreeLearner::ACTION_INIT_NODE:
             std::cout << std::setw(15) << std::left << "Init node:"
-                    << "depth = " << std::setw(3) << std::right << state->depth << "\n";
+                    << "depth = " << std::setw(3) << std::right << state.depth << "\n";
             break;
         case DensityTreeLearner::ACTION_NOT_SPLIT_NODE:
             std::cout << std::setw(15) << std::left << "Not split node:"
-                    << "depth = " << std::setw(3) << std::right << state->depth
-                    << ", max depth = " << std::setw(3) << std::right << state->maxDepth << "\n";
+                    << "depth = " << std::setw(3) << std::right << state.depth
+                    << ", max depth = " << std::setw(3) << std::right << state.maxDepth << "\n";
             break;
         case DensityTreeLearner::ACTION_NO_SPLIT_NODE:
             std::cout << std::setw(15) << std::left << "Not split node:"
-                    << "depth = " << std::setw(3) << std::right << state->depth
+                    << "depth = " << std::setw(3) << std::right << state.depth
                     << ", objective = " << std::setw(6) << std::left
-                    << std::setprecision(4) << state->objective << "\n";
+                    << std::setprecision(4) << state.objective << "\n";
             break;
         case DensityTreeLearner::ACTION_PROCESS_NODE:
             std::cout << std::setw(15) << std::left << "Process node:"
-                    << "depth = " << std::setw(3) << std::right << state->depth << "\n";
+                    << "depth = " << std::setw(3) << std::right << state.depth << "\n";
             break;
         default:
             std::cout << "UNKNOWN ACTION CODE " << state.action << "\n";
