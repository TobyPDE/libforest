#ifndef LIBF_ONLINE_LEARNING_H
#define	LIBF_ONLINE_LEARNING_H

#include <cassert>
#include <iostream>
#include <cmath>
#include <vector>
#include <memory>
#include "classifiers.h"
#include "learning.h"

namespace libf {
    /**
     * Forward declarations.
     */
    class DataStorage;
    class DecisionTree;
    class OnlineDecisionTreeLearner;
    class OnlineRandomForestLearner;
    
    /**
     * This is the base class for all online learners.
     */
    template <class T>
    class OnlineLearner {
    public:
        
        /**
         * Learns a classifier.
         */
<<<<<<< HEAD
        virtual std::shared_ptr<T> learn(AbstractDataStorage::ptr storage, std::shared_ptr<T> model = 0) = 0;
=======
        virtual T* learn(const DataStorage* storage) = 0;
        
        /**
         * Updates a classifier online.
         */
        virtual T* learn(const DataStorage* storage, T* model) = 0;
>>>>>>> ec73cda5

    };
    
    class OnlineDecisionTreeLearnerState : public AbstractLearnerState {
    public:
        OnlineDecisionTreeLearnerState() : AbstractLearnerState(),
                node(0),
                objective(0), 
                depth(0) {}
        
        /**
         * Node id.
         */
        int node;
        /**
         * Samples of node.
         */
        int samples;
        /**
         * Objective of splitted node.
         */
        float objective;
        /**
         * Minimum require dobjective.
         */
        float minObjective;
        /**
         * Depth of spitted node.
         */
        int depth;
    };
    
    /**
     * Online decision trees are totally randomized, ie.e. the threshold at each
     * node is chosen randomly. Therefore, the tree has to know the ranges from
     * which to pick the thresholds.
     */
    class RandomThresholdGenerator {
    public:
        
        /**
         * Default constructor: use addFeatureRange to add the value range for
         * an additional feature. Features have to be added in the correct
         * order!
         */
        RandomThresholdGenerator() {};
        
        /**
         * Deduce the feature ranges from the given dataset.
         */
        RandomThresholdGenerator(AbstractDataStorage::ptr storage);
        
        /**
         * Adds a feature range. Note that the features have to be added in the 
         * correct order!
         */
        void addFeatureRange(float _min, float _max)
        {
            min.push_back(_min);
            max.push_back(_max);
        }
        
        /**
         * Adds the same range for num consecutive features.
         * Note that the features have to be added in the correct order!
         */
        void addFeatureRanges(int num, float _min, float _max)
        {
            for (int i = 0; i < num; i++)
            {
                min.push_back(_min);
                max.push_back(_max);
            }
        }
        
        /**
         * Returns minimum for a specific feature.
         */
        float getMin(int feature)
        {
            assert(feature >=0 && feature < getSize());
            return min[feature];
        }
        
        /**
         * Returns maximum for a specific feature.
         */
        float getMax(int feature)
        {
            assert(feature >= 0 && feature < getSize());
            return max[feature];
        }
        
        /**
         * Samples a value uniformly for the given feature.
         */
        float sample(int feature);
        
        /**
         * Returns the size of the generator (number of features).
         */
        int getSize()
        {
            return min.size();
        }
        
    protected:
        /**
         * Minimum value for each feature.
         */
        std::vector<float> min;
        /**
         * Maximum value for each feature.
         */
        std::vector<float> max;
    };
    
    /**
     * Learn a decision tree online, either by passing a single sample at a time
     * or doing online batch learning.
     */
    class OnlineDecisionTreeLearner :
            public AbstractDecisionTreeLearner<DecisionTree, OnlineDecisionTreeLearnerState>,
            public OnlineLearner<DecisionTree> {
    public:
        OnlineDecisionTreeLearner() : AbstractDecisionTreeLearner(),
                smoothingParameter(1),
                useBootstrap(true),
                bootstrapLambda(1.f),
                minSplitObjective(1.f), 
                numThresholds(2*numFeatures)
        {
            // Overwrite min split examples.
            minSplitExamples = 30;
            minChildSplitExamples = 15;
        }
        
        /**
         * The default callback for this learner.
         */
        static int defaultCallback(DecisionTree::ptr tree, const OnlineDecisionTreeLearnerState & state);
        
        /**
         * Verbose callback for this learner.
         */
        static int verboseCallback(DecisionTree::ptr tree, const OnlineDecisionTreeLearnerState & state);
        
        /**
         * Actions for the callback function.
         */
        const static int ACTION_START_TREE = 1;
        const static int ACTION_UPDATE_TREE = 2;
        const static int ACTION_INIT_NODE = 3;
        const static int ACTION_NOT_SPLITTING_NODE = 4;
        const static int ACTION_NOT_SPLITTING_OBJECTIVE_NODE = 5;
        const static int ACTION_SPLIT_NODE = 6;
        
        /**
         * Sets the smoothing parameter
         */
        void setSmoothingParameter(float _smoothingParameter)
        {
            smoothingParameter = _smoothingParameter;
        }
        
        /**
         * Returns the smoothing parameter
         */
        float getSmoothingParameter() const
        {
            return smoothingParameter;
        }
        
        /**
         * Sets whether or not bootstrapping shall be used
         */
        void setUseBootstrap(bool _useBootstrap)
        {
            useBootstrap = _useBootstrap;
        }

        /**
         * Returns whether or not bootstrapping is used
         */
        bool getUseBootstrap() const
        {
            return useBootstrap;
        }
        
        /**
         * Sets the minimum objective required for a split.
         */
        void setMinSplitObjective(float _minSplitObjective)
        {
            assert(_minSplitObjective > 0);
            minSplitObjective = _minSplitObjective;
        }
        
        /**
         * Returns the minimum objective required for a split.
         */
        float getMinSplitObjective() const
        {
            return minSplitObjective;
        }
        
        /**
         * Sets the number of thresholds randomly sampled for each node.
         */
        void setNumThresholds(int _numThresholds)
        {
            assert(_numThresholds > 0);
            numThresholds = _numThresholds;
        }
        
        /**
         * Returns the number of thresholds randomly sampled for each node.
         */
        int getNumThresholds() const
        {
            return numThresholds;
        }
        
        /**
         * Sets the threshold generator to use.
         */
        void setThresholdGenerator(RandomThresholdGenerator _thresholdGenerator)
        {
            thresholdGenerator = _thresholdGenerator;
        }
        
        /**
         * Returns the used threshold generator.
         */
        RandomThresholdGenerator & getThresholdGenerator()
        {
            return thresholdGenerator;
        }
        
        /**
         * Learns a decision tree.
         */
        virtual DecisionTree* learn(const DataStorage* storage);
        
        /**
         * Updates the given decision tree on the given data.
         */
<<<<<<< HEAD
        virtual DecisionTree::ptr learn(AbstractDataStorage::ptr storage, DecisionTree::ptr tree = 0);
=======
        virtual DecisionTree* learn(const DataStorage* storage, DecisionTree* tree);
>>>>>>> ec73cda5
        
    protected:
        /**
         * For all splits, update left and right child statistics.
         */
        void updateSplitStatistics(std::vector<EfficientEntropyHistogram> & leftChildStatistics, 
                std::vector<EfficientEntropyHistogram> & rightChildStatistics, 
                const std::vector<int> & features,
                const std::vector< std::vector<float> > & thresholds, 
                const DataPoint & x, const int label);
        
        /**
         * The smoothing parameter for the histograms
         */
        float smoothingParameter;
        /**
         * Whether or not bootstrapping shall be used
         */
        bool useBootstrap;
        /**
         * Lambda used for poisson distribution for online bootstrapping.
         */
        float bootstrapLambda;
        /**
         * Number of thresholds randomly sampled. Together with the sampled
         * features these define the tests over which to optimize at
         * each node in online learning.
         * 
         * @see http://lrs.icg.tugraz.at/pubs/saffari_olcv_09.pdf
         */
        int numThresholds;
        /**
         * Minimum objective required for a node to split.
         */
        float minSplitObjective;
        /**
         * The generator to sample random thresholds.
         */
        RandomThresholdGenerator thresholdGenerator;
    };
    
    /**
     * This class holds the current state of the random forest learning
     * algorithm.
     */
    class OnlineRandomForestLearnerState : public AbstractLearnerState {
    public:
        OnlineRandomForestLearnerState() : AbstractLearnerState(),
                tree(0),
                numTrees(0) {}
        
        /**
         * The current tree
         */
        int tree;
        /**
         * Number of learned trees.
         */
        int numTrees;
    };
    
    /**
     * This is an offline random forest learner. 
     */
    class OnlineRandomForestLearner : public AbstractRandomForestLearner<RandomForest, OnlineRandomForestLearnerState>,
            public OnlineLearner<RandomForest> {
    public:
        
        /**
         * The default callback for this learner.
         */
        static int defaultCallback(RandomForest::ptr forest, const OnlineRandomForestLearnerState & state);
        
        /**
         * Verbose callback for this learner.
         */
        static int verboseCallback(RandomForest::ptr forest, const OnlineRandomForestLearnerState & state);
         
        /**
         * These are the actions of the learning algorithm that are passed
         * to the callback functions.
         */
        const static int ACTION_START_TREE = 1;
        const static int ACTION_FINISH_TREE = 2;
        const static int ACTION_START_FOREST = 3;
        const static int ACTION_FINISH_FOREST = 4;
        
        OnlineRandomForestLearner() : AbstractRandomForestLearner(),
                treeLearner(0) {}
        
        /**
         * Sets the decision tree learner
         */
        void setTreeLearner(OnlineDecisionTreeLearner* _treeLearner)
        {
            treeLearner = _treeLearner;
        }
        
        /**
         * Returns the decision tree learner
         */
        OnlineDecisionTreeLearner* getTreeLearner() const
        {
            return treeLearner;
        }
        
        /**
         * Learns a decision forest.
         */
        virtual RandomForest* learn(const DataStorage* storage);
        
        /**
         * Learns a forests. 
         */
<<<<<<< HEAD
        virtual RandomForest::ptr learn(AbstractDataStorage::ptr storage, RandomForest::ptr forest = 0);
=======
        virtual RandomForest* learn(const DataStorage* storage, RandomForest* forest);
>>>>>>> ec73cda5

    protected:
        /**
         * The tree learner
         */
        OnlineDecisionTreeLearner* treeLearner;
    };
}

#endif	/* LIBF_ONLINE_LEARNING_H */
<|MERGE_RESOLUTION|>--- conflicted
+++ resolved
@@ -28,17 +28,12 @@
         /**
          * Learns a classifier.
          */
-<<<<<<< HEAD
-        virtual std::shared_ptr<T> learn(AbstractDataStorage::ptr storage, std::shared_ptr<T> model = 0) = 0;
-=======
-        virtual T* learn(const DataStorage* storage) = 0;
+        virtual std::shared_ptr<T> learn(AbstractDataStorage::ptr storage) = 0;
         
         /**
          * Updates a classifier online.
          */
-        virtual T* learn(const DataStorage* storage, T* model) = 0;
->>>>>>> ec73cda5
-
+        virtual std::shared_ptr<T> learn(AbstractDataStorage::ptr storage, std::shared_ptr<T> model) = 0;
     };
     
     class OnlineDecisionTreeLearnerState : public AbstractLearnerState {
@@ -285,11 +280,8 @@
         /**
          * Updates the given decision tree on the given data.
          */
-<<<<<<< HEAD
-        virtual DecisionTree::ptr learn(AbstractDataStorage::ptr storage, DecisionTree::ptr tree = 0);
-=======
+        virtual DecisionTree::ptr learn(AbstractDataStorage::ptr storage, DecisionTree::ptr tree);
         virtual DecisionTree* learn(const DataStorage* storage, DecisionTree* tree);
->>>>>>> ec73cda5
         
     protected:
         /**
@@ -404,11 +396,8 @@
         /**
          * Learns a forests. 
          */
-<<<<<<< HEAD
-        virtual RandomForest::ptr learn(AbstractDataStorage::ptr storage, RandomForest::ptr forest = 0);
-=======
+        virtual RandomForest::ptr learn(AbstractDataStorage::ptr storage, RandomForest::ptr forest);
         virtual RandomForest* learn(const DataStorage* storage, RandomForest* forest);
->>>>>>> ec73cda5
 
     protected:
         /**
