#ifndef LIBF_UNSUPERVISED_LEARNING_H
#define	LIBF_UNSUPERVISED_LEARNING_H

#include <cassert>
#include <iostream>
#include <cmath>
#include <vector>
#include "estimators.h"
#include "learning.h"

namespace libf {
    /**
     * Forward declarations.
     */
    class UnlabeledDataStorage;
    class DensityTree;
    class DensityTreeLearner;
    
    /**
     * This is the base class for all unsupervised learners.
     */
    template <class T>
    class UnsupervisedLearner {
    public:
        
        /**
         * Learns a classifier in an unsupervised fashion.
         */
        virtual std::shared_ptr<T> learn(AbstractDataStorage::ptr storage) = 0;

    };
    
    /**
     * Learner state for density tree learner.
     */
    class DensityTreeLearnerState : public AbstractLearnerState {
    public:
        DensityTreeLearnerState() : 
            node(0),
            depth(0), 
            maxDepth(0),
            samples(0),
            objective(0) {};
            
            /**
             * Current node.
             */
            int node;
            /**
             * Depth of node.
             */
            int depth;
            /**
             * Max depth allowed.
             */
            int maxDepth;
            /**
             * Number of samples at current node.
             */
            int samples;
            /**
             * Objective of split or not split.
             */
            float objective;
    };
    
    /**
     * Learnes a density tree on a given unlabeled dataset.
     */
    class DensityTreeLearner : 
            public AbstractDecisionTreeLearner<DensityTree, DensityTreeLearnerState>,
            public UnsupervisedLearner<DensityTree> {
    public:
        DensityTreeLearner() : AbstractDecisionTreeLearner() {};
                
        /**
         * The default callback for this learner.
         */
<<<<<<< HEAD
        static int defaultCallback(DensityDecisionTree::ptr tree, const DensityDecisionTreeLearnerState & state);
                
=======
        static int defaultCallback(DensityTree* tree, DensityTreeLearnerState* state);
        
        /**
         * Verbose callback for this learner.
         */
        static int verboseCallback(DensityTree* forest, DensityTreeLearnerState* state);   
        
>>>>>>> ec73cda5
        /**
         * Actions for the callback function.
         */
        const static int ACTION_START_TREE = 1;
        const static int ACTION_SPLIT_NODE = 2;
        const static int ACTION_PROCESS_NODE = 3;
        const static int ACTION_INIT_NODE = 4;
        const static int ACTION_NOT_SPLIT_NODE = 5;
        const static int ACTION_NO_SPLIT_NODE = 6;
        
        /**
         * Learn a density tree.
         */
<<<<<<< HEAD
        DensityDecisionTree::ptr learn(AbstractDataStorage::ptr storage);
=======
        DensityTree* learn(const UnlabeledDataStorage* storage);

    private:
        /**
         * Updates the leaf node Gaussian estimates given the current covariance
         * and mean estimate.
         */
        void updateLeafNodeGaussian(Gaussian & gaussian, EfficientCovarianceMatrix & covariance);
        
    };
    
    /**
     * This class holds the current state of the density forest learning
     * algorithm.
     */
    class DensityForestLearnerState : public AbstractLearnerState {
    public:
        DensityForestLearnerState() : AbstractLearnerState(),
                tree(0),
                numTrees(0) {}
        
        /**
         * The current tree
         */
        int tree;
        /**
         * Number of learned trees.
         */
        int numTrees;
    };
    
    /**
     * This is an offline density forest learner.
     */
    class DensityForestLearner : public AbstractRandomForestLearner<DensityForest, DensityForestLearnerState>,
            public UnsupervisedLearner<DensityForest> {
    public:
        
        /**
         * The default callback for this learner.
         */
        static int defaultCallback(DensityForest* forest, DensityForestLearnerState* state);
         
        /**
         * These are the actions of the learning algorithm that are passed
         * to the callback functions.
         */
        const static int ACTION_START_TREE = 1;
        const static int ACTION_FINISH_TREE = 2;
        const static int ACTION_START_FOREST = 3;
        const static int ACTION_FINISH_FOREST = 4;
        
        DensityForestLearner() : AbstractRandomForestLearner(),
                treeLearner(0) {}
>>>>>>> ec73cda5
        
        /**
         * Sets the decision tree learner
         */
        void setTreeLearner(DensityTreeLearner* _treeLearner)
        {
            treeLearner = _treeLearner;
        }
        
        /**
         * Returns the decision tree learner
         */
        DensityTreeLearner* getTreeLearner() const
        {
            return treeLearner;
        }
        
        /**
         * Learns a forests. 
         */
        virtual DensityForest* learn(const UnlabeledDataStorage* storage);

    protected:
        /**
         * The tree learner
         */
        DensityTreeLearner* treeLearner;
    };
    
    /**
     * This class holds the current state of the kernel density tree learner.
     */
    class KernelDensityTreeLearnerState : public AbstractLearnerState {
    public:
        KernelDensityTreeLearnerState() : 
            node(0),
            depth(0), 
            maxDepth(0),
            samples(0),
            objective(0) {};
            
            /**
             * Current node.
             */
            int node;
            /**
             * Depth of node.
             */
            int depth;
            /**
             * Max depth allowed.
             */
            int maxDepth;
            /**
             * Number of samples at current node.
             */
            int samples;
            /**
             * Objective of split or not split.
             */
            float objective;
    };
    
    /**
     * Learns a kernel density tree.
     */
    class KernelDensityTreeLearner : 
            public AbstractDecisionTreeLearner<KernelDensityTree, KernelDensityTreeLearnerState>,
            public UnsupervisedLearner<KernelDensityTree> {
    public:
        /**
         * The default callback for this learner.
         */
        static int defaultCallback(KernelDensityTree* tree, KernelDensityTreeLearnerState* state);
        
        /**
         * Verbose callback for this learner.
         */
        static int verboseCallback(KernelDensityTree* tree, KernelDensityTreeLearnerState* state);  
        
        /**
         * These are the actions of the learning algorithm that are passed
         * to the callback functions.
         */
        const static int ACTION_START_TREE = 1;
        const static int ACTION_SPLIT_NODE = 2;
        const static int ACTION_PROCESS_NODE = 3;
        const static int ACTION_INIT_NODE = 4;
        const static int ACTION_NOT_SPLIT_NODE = 5;
        const static int ACTION_NO_SPLIT_NODE = 6;
        
        /**
         * Constructs a kernel density tree learner.
         */
        KernelDensityTreeLearner() : AbstractDecisionTreeLearner(),
                kernel(new MultivariateGaussianKernel()), 
                bandwidthSelectionMethod(KernelDensityEstimator::BANDWIDTH_RULE_OF_THUMB) {};
        
        /**
         * Sets the kernel to use.
         */
        void setKernel(MultivariateKernel* _kernel)
        {
            kernel = _kernel;
        }
        
        /**
         * Returns the used kernel.
         */
        MultivariateKernel* getKernel()
        {
            return kernel;
        }
               
        /**
         * Sets the bandwidth selection method to use.
         */
        void setBandwidthSelectionMethod(int _bandwidthSelectionMethod)
        {
            bandwidthSelectionMethod = _bandwidthSelectionMethod;
        }
        
        /**
         * Returns the bandwidth selection method to use.
         */
        int getBandwidthSelectionMethod()
        {
            return bandwidthSelectionMethod;
        }
        
        /**
         * Learns a kernel density tree.
         */
        virtual KernelDensityTree* learn(const UnlabeledDataStorage* storage);
        
    private:
        /**
         * Initializes the leaf node estimator.
         */
        void initializeLeafNodeEstimator(Gaussian & gaussian,
                EfficientCovarianceMatrix & covariance,
                KernelDensityEstimator & estimator,
                const std::vector<int> & trainingExamples, 
                const UnlabeledDataStorage* storage);
        
        /**
         * Each leaf node has an associated kernel density estimator.
         */
        std::vector<KernelDensityEstimator> kernelEstimators;
        /**
         * Kernel used at the leaf node.
         */
        MultivariateKernel* kernel;
        /**
         * Bandwidth selection method to use in leaf nodes.
         */
        int bandwidthSelectionMethod;
        
    };
}

#endif	/* LIBF_UNSUPERVISED_LEARNING_H */
<|MERGE_RESOLUTION|>--- conflicted
+++ resolved
@@ -12,7 +12,6 @@
     /**
      * Forward declarations.
      */
-    class UnlabeledDataStorage;
     class DensityTree;
     class DensityTreeLearner;
     
@@ -76,18 +75,13 @@
         /**
          * The default callback for this learner.
          */
-<<<<<<< HEAD
-        static int defaultCallback(DensityDecisionTree::ptr tree, const DensityDecisionTreeLearnerState & state);
-                
-=======
-        static int defaultCallback(DensityTree* tree, DensityTreeLearnerState* state);
+        static int defaultCallback(DensityTree::ptr tree, const DensityTreeLearnerState & state);
         
         /**
          * Verbose callback for this learner.
          */
-        static int verboseCallback(DensityTree* forest, DensityTreeLearnerState* state);   
-        
->>>>>>> ec73cda5
+        static int verboseCallback(DensityTree::ptr tree, const DensityTreeLearnerState & state);
+        
         /**
          * Actions for the callback function.
          */
@@ -101,10 +95,7 @@
         /**
          * Learn a density tree.
          */
-<<<<<<< HEAD
-        DensityDecisionTree::ptr learn(AbstractDataStorage::ptr storage);
-=======
-        DensityTree* learn(const UnlabeledDataStorage* storage);
+        DensityTree::ptr learn(AbstractDataStorage::ptr storage);
 
     private:
         /**
@@ -158,7 +149,6 @@
         
         DensityForestLearner() : AbstractRandomForestLearner(),
                 treeLearner(0) {}
->>>>>>> ec73cda5
         
         /**
          * Sets the decision tree learner
@@ -179,7 +169,7 @@
         /**
          * Learns a forests. 
          */
-        virtual DensityForest* learn(const UnlabeledDataStorage* storage);
+        virtual DensityForest::ptr learn(AbstractDataStorage::ptr storage);
 
     protected:
         /**
@@ -232,12 +222,12 @@
         /**
          * The default callback for this learner.
          */
-        static int defaultCallback(KernelDensityTree* tree, KernelDensityTreeLearnerState* state);
+        static int defaultCallback(KernelDensityTree::ptr tree, const KernelDensityTreeLearnerState & state);
         
         /**
          * Verbose callback for this learner.
          */
-        static int verboseCallback(KernelDensityTree* tree, KernelDensityTreeLearnerState* state);  
+        static int verboseCallback(KernelDensityTree::ptr tree, const KernelDensityTreeLearnerState & state);  
         
         /**
          * These are the actions of the learning algorithm that are passed
@@ -292,7 +282,7 @@
         /**
          * Learns a kernel density tree.
          */
-        virtual KernelDensityTree* learn(const UnlabeledDataStorage* storage);
+        virtual KernelDensityTree::ptr learn(AbstractDataStorage::ptr storage);
         
     private:
         /**
@@ -302,7 +292,7 @@
                 EfficientCovarianceMatrix & covariance,
                 KernelDensityEstimator & estimator,
                 const std::vector<int> & trainingExamples, 
-                const UnlabeledDataStorage* storage);
+                AbstractDataStorage::ptr storage);
         
         /**
          * Each leaf node has an associated kernel density estimator.
