cmake_minimum_required(VERSION 2.6)

################################################################################
### PROJECT SETTINGS
################################################################################

project(libforest)

set(LIBF_INCLUDE_DIRS "${PROJECT_SOURCE_DIR}/include")
set(CMAKE_MODULE_PATH ${CMAKE_MODULE_PATH} "${CMAKE_SOURCE_DIR}/cmake/")

enable_testing()

################################################################################
### CMAKE OPTIONS
################################################################################

# Let's you switch assertions on/off
# This must be switched on for the unit tests
OPTION(ENABLE_ASSERT "Enables assertions throughout the library" OFF)
IF(ENABLE_ASSERT)
    ADD_DEFINITIONS(-DLIBF_ENABLE_ASSERT)
ENDIF(ENABLE_ASSERT)

################################################################################
### THIRD PARTY LIBRARIES
################################################################################

find_package(GTest REQUIRED)
find_package(Boost COMPONENTS system REQUIRED)
find_package(Eigen3 REQUIRED)
# TODO: For PixelImportanceTool, should not be required - should be optional
# via CMake option!
# TODO: Also for OpenCV matrix reader. Add general "OpenCV Package option"
find_package(OpenCV REQUIRED) 
# TODO: Add general MATLAB option for importing MATLAB mat files
find_package(OpenMP)

################################################################################
### SET UP BUILD ENVIRONMENT
################################################################################

# Add the include directories of the third party libraries
include_directories(
                    ${EIGEN3_INCLUDE_DIR} 
                    ${LIBF_INCLUDE_DIRS} 
                    ${Boost_INCLUDE_DIR} 
                    ${OpenCV_INCLUDE_DIRS} 
                    ${GTEST_INCLUDE_DIRS})

<<<<<<< HEAD
# Add the necessary g++ flags:
# C++11
# All warnings
=======
# Add the necessary gcc flags:
# -std=c++11: C++11
# -g: Debuggin with Valgrind
# -Wall: All warnings
>>>>>>> ec73cda5
# OpenMP
set(CMAKE_CXX_FLAGS "-std=c++11 -g -Wall ${CMAKE_CXX_FLAGS} ${OpenMP_CXX_FLAGS}")

################################################################################
### SET UP TARGETS
################################################################################

# Build the actual library
add_library(libforest STATIC 
                    src/data.cpp 
                    src/classifiers.cpp 
                    src/estimators.cpp
                    src/unsupervised_learning.cpp 
                    src/online_learning.cpp 
                    src/learning.cpp 
                    src/tools.cpp 
                    src/error_handling.cpp)

target_link_libraries(libforest 
                    ${Boost_LIBRARIES} 
                    ${OpenCV_LIBRARIES})

# Build the examples
# TODO: Make this a CMake option or remove it completely from the build process
add_subdirectory(examples)

message(STATUS "GTest_INCLUDE_DIR=${GTest_INCLUDE_DIR}")
message(STATUS "GTest_LIBRARIES=${GTest_LIBRARIES}")

# Build the test suite
<<<<<<< HEAD
add_executable(tests
                    tests/data.cpp
                    tests/util.cpp)
target_link_libraries(tests
                    libforest 
                    ${GTEST_BOTH_LIBRARIES})
=======
#add_executable(test_util
#                    tests/util.cpp)
#target_link_libraries(test_util
#                    libforest 
#                    ${GTEST_LIBRARIES})
>>>>>>> ec73cda5
<|MERGE_RESOLUTION|>--- conflicted
+++ resolved
@@ -48,16 +48,10 @@
                     ${OpenCV_INCLUDE_DIRS} 
                     ${GTEST_INCLUDE_DIRS})
 
-<<<<<<< HEAD
 # Add the necessary g++ flags:
-# C++11
-# All warnings
-=======
-# Add the necessary gcc flags:
 # -std=c++11: C++11
 # -g: Debuggin with Valgrind
 # -Wall: All warnings
->>>>>>> ec73cda5
 # OpenMP
 set(CMAKE_CXX_FLAGS "-std=c++11 -g -Wall ${CMAKE_CXX_FLAGS} ${OpenMP_CXX_FLAGS}")
 
@@ -88,17 +82,9 @@
 message(STATUS "GTest_LIBRARIES=${GTest_LIBRARIES}")
 
 # Build the test suite
-<<<<<<< HEAD
 add_executable(tests
                     tests/data.cpp
                     tests/util.cpp)
 target_link_libraries(tests
                     libforest 
-                    ${GTEST_BOTH_LIBRARIES})
-=======
-#add_executable(test_util
-#                    tests/util.cpp)
-#target_link_libraries(test_util
-#                    libforest 
-#                    ${GTEST_LIBRARIES})
->>>>>>> ec73cda5
+                    ${GTEST_BOTH_LIBRARIES})